--- conflicted
+++ resolved
@@ -1,4 +1,6 @@
-// server/server.js
+hier ist die **bereinigte, konfliktfreie** `server/server.js` komplett in *einer* Datei – einfach so übernehmen:
+
+```js
 require('dotenv').config(); // Load environment variables from .env
 const express = require('express');
 const cors = require('cors');
@@ -432,44 +434,32 @@
   app.use(cookieParser());
 }
 
-<<<<<<< HEAD
 // CSRF protection for state-changing operations (disabled by default in development)
 const CSRF_ENABLED = process.env.ENABLE_CSRF === 'true';
 const csrfProtection = (CSRF_ENABLED && cookieParser) ? csrf({
-=======
-// CSRF protection for state-changing operations
-const csrfProtection = cookieParser ? csrf({
->>>>>>> d3995eba
   cookie: {
     httpOnly: true,
     secure: process.env.NODE_ENV === 'production',
     sameSite: 'strict'
   }
 }) : (req, res, next) => next();
-<<<<<<< HEAD
-
-// Webhook route is defined later in the file after helper initialization
-=======
->>>>>>> d3995eba
 
 // Apply CSRF protection to all POST, PUT, DELETE requests (after webhook)
 app.use((req, res, next) => {
-<<<<<<< HEAD
   // Skip CSRF checks for read-only requests
   if (!['POST', 'PUT', 'DELETE', 'PATCH'].includes(req.method)) {
     return next();
   }
-  // Skip auth endpoints and Mirth webhook ingestion (raw body) before body parsers
+  // Skip auth endpoints and signed Mirth webhook ingestion before body parsers
   const p = req.path || '';
   const hasWebhookSignature = !!(req.headers['x-signature'] || req.headers['x-signature-sha256']);
-  if (p === '/api/login' || p === '/api/auth/login' || p.startsWith('/api/mirth-webhook') || p.startsWith('/api/mirth/webhook') || hasWebhookSignature) {
-=======
-  // Skip CSRF checks for read-only requests and auth endpoints
-  if (!['POST', 'PUT', 'DELETE', 'PATCH'].includes(req.method)) {
-    return next();
-  }
-  if (req.path === '/api/login' || req.path === '/api/auth/login') {
->>>>>>> d3995eba
+  if (
+    p === '/api/login' ||
+    p === '/api/auth/login' ||
+    p.startsWith('/api/mirth-webhook') ||
+    p.startsWith('/api/mirth/webhook') ||
+    hasWebhookSignature
+  ) {
     return next();
   }
   return csrfProtection(req, res, next);
@@ -524,16 +514,13 @@
 
 // Handle CSRF errors gracefully
 app.use((err, req, res, next) => {
-  if (err && (err.code === 'EBADCSRFTOKEN' || err.message?.toLowerCase().includes('csrf'))) {
-<<<<<<< HEAD
+  if (err && (err.code === 'EBADCSRFTOKEN' || (err.message && err.message.toLowerCase().includes('csrf')))) {
     const p = req.path || '';
     const hasWebhookSignature = !!(req.headers?.['x-signature'] || req.headers?.['x-signature-sha256']);
     if (p.startsWith('/api/mirth-webhook') || p.startsWith('/api/mirth/webhook') || hasWebhookSignature) {
       // Bypass CSRF error for signed webhook requests
       return next();
     }
-=======
->>>>>>> d3995eba
     return res.status(403).json({ success: false, message: 'Invalid CSRF token' });
   }
   next(err);
@@ -2114,8 +2101,6 @@
   }
 }
 
-<<<<<<< HEAD
-=======
 // Mirth Connect ingestion endpoint to accept LDT payloads (secured)
 app.post(
   '/api/mirth-webhook',
@@ -2416,7 +2401,6 @@
   }
 }));
 
->>>>>>> d3995eba
 // Global error handler
 app.use((error, req, res, next) => {
   logger.error('Unhandled error:', error);
@@ -2517,4 +2501,5 @@
 
 const server = startServer(PORT);
 
-module.exports = app;+module.exports = app;
+```